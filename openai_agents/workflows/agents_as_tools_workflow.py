--- conflicted
+++ resolved
@@ -1,8 +1,6 @@
-<<<<<<< HEAD
 from agents import gen_trace_id
-=======
 from agents import Agent, ItemHelpers, MessageOutputItem, RunConfig, Runner, trace
->>>>>>> 41877f01
+
 from temporalio import workflow
 
 """
