--- conflicted
+++ resolved
@@ -1,10 +1,8 @@
-import base64
-
 import httpx
 from temporalio import activity
 from temporalio.exceptions import ApplicationError
 
-from . import EXPENSE_SERVER_HOST_PORT
+from expense import EXPENSE_SERVER_HOST_PORT
 
 # Module-level HTTP client, managed by worker lifecycle
 _http_client: httpx.AsyncClient | None = None
@@ -62,22 +60,8 @@
         )
         raise ValueError("expense id is empty")
 
-<<<<<<< HEAD
-    activity.logger.info(
-        f"🌐 HTTP_REQUEST: Making HTTP request to expense server",
-        extra={
-            "expense_id": expense_id,
-            "activity": "create_expense_activity",
-            "stage": "http_request",
-            "url": f"{EXPENSE_SERVER_HOST_PORT}/create",
-        },
-    )
-
-    async with httpx.AsyncClient() as client:
-=======
     client = get_http_client()
     try:
->>>>>>> ff801414
         response = await client.get(
             f"{EXPENSE_SERVER_HOST_PORT}/create",
             params={"is_api_call": "true", "id": expense_id},
@@ -133,63 +117,9 @@
     Register the expense for decision. This activity registers the workflow
     with the external system so it can receive signals when decisions are made.
     """
-
-    # Activity start logging
-    activity.logger.info(
-        f"⏳ WAIT_DECISION_START: Starting async wait for human decision",
-        extra={
-            "expense_id": expense_id,
-            "activity": "wait_for_decision_activity",
-            "stage": "start",
-            "async_completion": True,
-        },
-    )
-
     if not expense_id:
-        activity.logger.error(
-            f"🚨 WAIT_DECISION_ERROR: Empty expense ID",
-            extra={
-                "expense_id": expense_id,
-                "activity": "wait_for_decision_activity",
-                "stage": "validation_error",
-                "error": "expense id is empty",
-            },
-        )
         raise ValueError("expense id is empty")
 
-<<<<<<< HEAD
-    # Save current activity info so it can be completed asynchronously when expense is approved/rejected
-    activity_info = activity.info()
-    task_token = activity_info.task_token
-
-    activity.logger.info(
-        f"🔑 TASK_TOKEN: Generated task token for async completion",
-        extra={
-            "expense_id": expense_id,
-            "activity": "wait_for_decision_activity",
-            "stage": "task_token_generation",
-            "task_token_length": len(task_token.hex()),
-            "workflow_id": activity_info.workflow_id,
-            "activity_id": activity_info.activity_id,
-        },
-    )
-
-    register_callback_url = f"{EXPENSE_SERVER_HOST_PORT}/registerCallback"
-
-    activity.logger.info(
-        f"📞 CALLBACK_REGISTRATION: Registering callback for async completion",
-        extra={
-            "expense_id": expense_id,
-            "activity": "wait_for_decision_activity",
-            "stage": "callback_registration",
-            "callback_url": register_callback_url,
-        },
-    )
-
-    async with httpx.AsyncClient() as client:
-        response = await client.post(
-            register_callback_url,
-=======
     logger = activity.logger
     http_client = get_http_client()
 
@@ -201,71 +131,14 @@
     try:
         response = await http_client.post(
             f"{EXPENSE_SERVER_HOST_PORT}/registerWorkflow",
->>>>>>> ff801414
             params={"id": expense_id},
             data={"workflow_id": workflow_id},
         )
         response.raise_for_status()
-<<<<<<< HEAD
-        body = response.text
-
-    activity.logger.info(
-        f"📨 CALLBACK_RESPONSE: Received callback registration response",
-        extra={
-            "expense_id": expense_id,
-            "activity": "wait_for_decision_activity",
-            "stage": "callback_response",
-            "response_text": body,
-            "status_code": response.status_code,
-        },
-    )
-
-    status = body
-    if status == "SUCCEED":
-        # register callback succeed
-        activity.logger.info(
-            f"✅ CALLBACK_SUCCESS: Callback registered successfully, entering async wait",
-            extra={
-                "expense_id": expense_id,
-                "activity": "wait_for_decision_activity",
-                "stage": "callback_success",
-                "async_completion_mode": True,
-            },
-        )
-
-        # Raise the complete-async error which will return from this function but
-        # does not mark the activity as complete from the workflow perspective.
-        #
-        # Activity completion is signaled in the `notify_expense_state_change`
-        # function in `ui.py`.
-        activity.raise_complete_async()
-
-    activity.logger.warning(
-        f"⚠️ CALLBACK_FAILURE: Failed to register callback",
-        extra={
-            "expense_id": expense_id,
-            "activity": "wait_for_decision_activity",
-            "stage": "callback_failure",
-            "response_status": status,
-        },
-    )
-
-    activity.logger.error(
-        f"🚨 WAIT_DECISION_FAILURE: Wait for decision activity failed",
-        extra={
-            "expense_id": expense_id,
-            "activity": "wait_for_decision_activity",
-            "stage": "failure",
-            "response_status": status,
-        },
-    )
-    raise Exception(f"register callback failed status: {status}")
-=======
         logger.info(f"Registered expense for decision. ExpenseID: {expense_id}")
     except Exception as e:
         logger.error(f"Failed to register workflow with UI system: {e}")
         raise
->>>>>>> ff801414
 
 
 @activity.defn
@@ -296,32 +169,11 @@
         )
         raise ValueError("expense id is empty")
 
-<<<<<<< HEAD
-    activity.logger.info(
-        f"🌐 HTTP_REQUEST: Making payment request to expense server",
-        extra={
-            "expense_id": expense_id,
-            "activity": "payment_activity",
-            "stage": "http_request",
-            "url": f"{EXPENSE_SERVER_HOST_PORT}/action",
-        },
-    )
-
-    async with httpx.AsyncClient() as client:
-        response = await client.get(
-            f"{EXPENSE_SERVER_HOST_PORT}/action",
-            params={
-                "is_api_call": "true",
-                "type": "payment",
-                "id": expense_id,
-            },
-=======
     client = get_http_client()
     try:
         response = await client.post(
             f"{EXPENSE_SERVER_HOST_PORT}/action",
             data={"is_api_call": "true", "type": "payment", "id": expense_id},
->>>>>>> ff801414
         )
         response.raise_for_status()
     except httpx.HTTPStatusError as e:
