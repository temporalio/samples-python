--- conflicted
+++ resolved
@@ -54,14 +54,10 @@
   * [hello_signal](hello/hello_signal.py) - Send signals to a workflow.
 <!-- Keep this list in alphabetical order -->
 * [activity_worker](activity_worker) - Use Python activities from a workflow in another language.
-<<<<<<< HEAD
-* [encryption](encryption) - Apply end-to-end encryption for all input/output.
-* [open_telemetry](open_telemetry) - Trace workflows with OpenTelemetry.
-=======
 * [custom_converter](custom_converter) - Use a custom payload converter to handle custom types.
 * [custom_decorator](custom_decorator) - Custom decorator to auto-heartbeat a long-running activity.
 * [encryption](encryption) - Apply end-to-end encryption for all input/output.
-
+* [open_telemetry](open_telemetry) - Trace workflows with OpenTelemetry.
 
 ## Test
 
@@ -71,5 +67,4 @@
 
 Once you have `poe` installed you can run:
 
-    poe test
->>>>>>> d709acf2
+    poe test