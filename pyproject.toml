[project]
name = "temporalio-samples"
version = "0.1a1"
description = "Temporal.io Python SDK samples"
authors = [{ name = "Temporal Technologies Inc", email = "sdk@temporal.io" }]
requires-python = ">=3.10"
readme = "README.md"
license = "MIT"
dependencies = ["temporalio>=1.18.0,<2"]

[project.urls]
Homepage = "https://github.com/temporalio/samples-python"
Repository = "https://github.com/temporalio/samples-python"
Documentation = "https://docs.temporal.io/docs/python"
"Bug Tracker" = "https://github.com/temporalio/samples-python/issues"

[dependency-groups]
dev = [
    "black>=22.3.0,<23",
    "isort>=5.10.1,<6",
    "mypy>=1.4.1,<2",
    "pytest>=7.1.2,<8",
    "pytest-asyncio>=0.18.3,<0.19",
    "frozenlist>=1.4.0,<2",
    "pyright>=1.1.394",
    "types-pyyaml>=6.0.12.20241230,<7",
    "pytest-pretty>=1.3.0",
    "poethepoet>=0.36.0",
]
bedrock = ["boto3>=1.34.92,<2"]
dsl = [
    "pyyaml>=6.0.1,<7",
    "types-pyyaml>=6.0.12,<7",
    "dacite>=1.8.1,<2",
]
encryption = [
    "cryptography>=38.0.1,<39",
    "aiohttp>=3.8.1,<4",
]
gevent = ["gevent==25.4.2 ; python_version >= '3.8'"]
langchain = [
    "langchain>=0.1.7,<0.2 ; python_version >= '3.8.1' and python_version < '4.0'",
    "langchain-openai>=0.0.6,<0.0.7 ; python_version >= '3.8.1' and python_version < '4.0'",
    "langsmith>=0.1.22,<0.2 ; python_version >= '3.8.1' and python_version < '4.0'",
    "openai>=1.4.0,<2",
    "fastapi>=0.115.12",
    "tqdm>=4.62.0,<5",
    "uvicorn[standard]>=0.24.0.post1,<0.25",
]
nexus = [
    "nexus-rpc>=1.1.0,<2",
]
open-telemetry = [
    "temporalio[opentelemetry]",
    "opentelemetry-exporter-otlp-proto-grpc",
]
openai-agents = [
<<<<<<< HEAD
    "openai-agents[litellm] == 0.3.0",
=======
    "openai-agents[litellm] >= 0.2.3",
>>>>>>> 607bac86
    "temporalio[openai-agents] >= 1.18.0",
]
pydantic-converter = ["pydantic>=2.10.6,<3"]
sentry = ["sentry-sdk>=2.13.0"]
trio-async = [
    "trio>=0.28.0,<0.29",
    "trio-asyncio>=0.15.0,<0.16",
]
cloud-export-to-parquet = [
    "pandas>=2.2.2,<3 ; python_version >= '3.10' and python_version < '4.0'",
    "numpy>=1.26.0,<2 ; python_version >= '3.10' and python_version < '3.13'",
    "boto3>=1.34.89,<2",
    "pyarrow>=19.0.1",
]


[tool.hatch.build.targets.sdist]
include = ["./**/*.py"]

[tool.hatch.build.targets.wheel]
include = ["./**/*.py"]
packages = [
    "activity_worker",
    "bedrock",
    "cloud_export_to_parquet",
    "context_propagation",
    "custom_converter",
    "custom_decorator",
    "custom_metric",
    "dsl",
    "encryption",
    "gevent_async",
    "hello",
    "langchain",
    "message_passing",
    "nexus",
    "open_telemetry",
    "patching",
    "polling",
    "prometheus",
    "pydantic_converter",
    "pydantic_converter_v1",
    "pyproject.toml",
    "replay",
    "schedules",
    "sentry",
    "sleep_for_days",
    "tests",
    "trio_async",
    "updatable_timer",
    "worker_specific_task_queues",
    "worker_versioning",
]

[tool.hatch.build.targets.wheel.sources]
"./**/*.py" = "**/*.py"

[build-system]
requires = ["hatchling"]
build-backend = "hatchling.build"

[tool.poe.tasks]
format = [{cmd = "uv run black ."}, {cmd = "uv run isort ."}]
lint = [{cmd = "uv run black --check ."}, {cmd = "uv run isort --check-only ."}, {ref = "lint-types" }]
lint-types = "uv run --all-groups mypy --check-untyped-defs --namespace-packages ."
test = "uv run --all-groups pytest"

[tool.pytest.ini_options]
asyncio_mode = "auto"
log_cli = true
log_cli_level = "INFO"
log_cli_format = "%(asctime)s [%(levelname)8s] %(message)s (%(filename)s:%(lineno)s)"

[tool.isort]
profile = "black"
skip_gitignore = true

[tool.mypy]
ignore_missing_imports = true
namespace_packages = true

[[tool.mypy.overrides]]
module = "aiohttp.*"
ignore_errors = true

[[tool.mypy.overrides]]
module = "opentelemetry.*"
ignore_errors = true<|MERGE_RESOLUTION|>--- conflicted
+++ resolved
@@ -55,11 +55,7 @@
     "opentelemetry-exporter-otlp-proto-grpc",
 ]
 openai-agents = [
-<<<<<<< HEAD
     "openai-agents[litellm] == 0.3.0",
-=======
-    "openai-agents[litellm] >= 0.2.3",
->>>>>>> 607bac86
     "temporalio[openai-agents] >= 1.18.0",
 ]
 pydantic-converter = ["pydantic>=2.10.6,<3"]
