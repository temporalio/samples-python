[project]
name = "temporalio-samples"
version = "0.1a1"
description = "Temporal.io Python SDK samples"
authors = [{ name = "Temporal Technologies Inc", email = "sdk@temporal.io" }]
requires-python = ">=3.10"
readme = "README.md"
license = "MIT"
<<<<<<< HEAD
dependencies = ["temporalio @ git+https://github.com/temporalio/sdk-python"]
=======
dependencies = ["temporalio>=1.20.0,<2"]
>>>>>>> 6de49168

[project.urls]
Homepage = "https://github.com/temporalio/samples-python"
Repository = "https://github.com/temporalio/samples-python"
Documentation = "https://docs.temporal.io/docs/python"
"Bug Tracker" = "https://github.com/temporalio/samples-python/issues"

[dependency-groups]
dev = [
    "ruff>=0.5.0,<0.6",
    "mypy>=1.4.1,<2",
    "pytest>=7.1.2,<8",
    "pytest-asyncio>=0.18.3,<0.19",
    "frozenlist>=1.4.0,<2",
    "pyright>=1.1.394",
    "types-pyyaml>=6.0.12.20241230,<7",
    "pytest-pretty>=1.3.0",
    "poethepoet>=0.36.0",
]
bedrock = ["boto3>=1.34.92,<2"]
<<<<<<< HEAD
dsl = ["pyyaml>=6.0.1,<7", "types-pyyaml>=6.0.12,<7", "dacite>=1.8.1,<2"]
encryption = ["cryptography>=38.0.1,<39", "aiohttp>=3.8.1,<4"]
gevent = ["gevent==25.4.2 ; python_version >= '3.8'"]
=======
dsl = [
    "pyyaml>=6.0.1,<7",
    "types-pyyaml>=6.0.12,<7",
    "dacite>=1.8.1,<2",
]
encryption = [
    "cryptography>=38.0.1,<39",
    "aiohttp>=3.8.1,<4",
]
gevent = ["gevent>=25.4.2 ; python_version >= '3.8'"]
>>>>>>> 6de49168
langchain = [
    "langchain>=0.1.7,<0.2 ; python_version >= '3.8.1' and python_version < '4.0'",
    "langchain-openai>=0.0.6,<0.0.7 ; python_version >= '3.8.1' and python_version < '4.0'",
    "langsmith>=0.1.22,<0.2 ; python_version >= '3.8.1' and python_version < '4.0'",
    "openai>=1.4.0,<2",
    "fastapi>=0.115.12",
    "tqdm>=4.62.0,<5",
    "uvicorn[standard]>=0.24.0.post1,<0.25",
]
nexus = ["nexus-rpc>=1.1.0,<2"]
open-telemetry = [
    "temporalio[opentelemetry]",
    "opentelemetry-exporter-otlp-proto-grpc",
]
openai-agents = [
    "openai-agents[litellm] == 0.3.2",
    "temporalio[openai-agents] >= 1.18.0",
    "requests>=2.32.0,<3",
]
pydantic-converter = ["pydantic>=2.10.6,<3"]
sentry = ["sentry-sdk>=2.13.0"]
trio-async = ["trio>=0.28.0,<0.29", "trio-asyncio>=0.15.0,<0.16"]
cloud-export-to-parquet = [
    "pandas>=2.2.2,<3 ; python_version >= '3.10' and python_version < '4.0'",
    "numpy>=1.26.0,<2 ; python_version >= '3.10' and python_version < '3.13'",
    "boto3>=1.34.89,<2",
    "pyarrow>=19.0.1",
]

[tool.hatch.metadata]
allow-direct-references = true

[tool.hatch.build.targets.sdist]
include = ["./**/*.py"]

[tool.hatch.build.targets.wheel]
include = ["./**/*.py"]
packages = [
    "activity_worker",
    "bedrock",
    "cloud_export_to_parquet",
    "context_propagation",
    "custom_converter",
    "custom_decorator",
    "custom_metric",
    "dsl",
    "encryption",
    "gevent_async",
    "hello",
    "langchain",
    "message_passing",
    "nexus",
    "open_telemetry",
    "patching",
    "polling",
    "prometheus",
    "pydantic_converter",
    "pydantic_converter_v1",
    "pyproject.toml",
    "replay",
    "schedules",
    "sentry",
    "sleep_for_days",
    "tests",
    "trio_async",
    "updatable_timer",
    "worker_specific_task_queues",
    "worker_versioning",
]

[tool.hatch.build.targets.wheel.sources]
"./**/*.py" = "**/*.py"

[build-system]
requires = ["hatchling"]
build-backend = "hatchling.build"

[tool.poe.tasks]
<<<<<<< HEAD
format = [{ cmd = "uv run black ." }, { cmd = "uv run isort ." }]
lint = [
    { cmd = "uv run black --check ." },
    { cmd = "uv run isort --check-only ." },
    { ref = "lint-types" },
]
=======
format = [{cmd = "uv run ruff check --select I --fix"}, {cmd = "uv run ruff format"}]
lint = [{cmd = "uv run ruff check --select I"}, {cmd = "uv run ruff format --check"}, {ref = "lint-types"}]
>>>>>>> 6de49168
lint-types = "uv run --all-groups mypy --check-untyped-defs --namespace-packages ."
test = "uv run --all-groups pytest"

[tool.pytest.ini_options]
asyncio_mode = "auto"
log_cli = true
log_cli_level = "INFO"
log_cli_format = "%(asctime)s [%(levelname)8s] %(message)s (%(filename)s:%(lineno)s)"

[tool.ruff]
target-version = "py310"

[tool.mypy]
ignore_missing_imports = true
namespace_packages = true

[[tool.mypy.overrides]]
module = "aiohttp.*"
ignore_errors = true

[[tool.mypy.overrides]]
module = "opentelemetry.*"
ignore_errors = true<|MERGE_RESOLUTION|>--- conflicted
+++ resolved
@@ -6,11 +6,7 @@
 requires-python = ">=3.10"
 readme = "README.md"
 license = "MIT"
-<<<<<<< HEAD
-dependencies = ["temporalio @ git+https://github.com/temporalio/sdk-python"]
-=======
 dependencies = ["temporalio>=1.20.0,<2"]
->>>>>>> 6de49168
 
 [project.urls]
 Homepage = "https://github.com/temporalio/samples-python"
@@ -31,22 +27,9 @@
     "poethepoet>=0.36.0",
 ]
 bedrock = ["boto3>=1.34.92,<2"]
-<<<<<<< HEAD
 dsl = ["pyyaml>=6.0.1,<7", "types-pyyaml>=6.0.12,<7", "dacite>=1.8.1,<2"]
 encryption = ["cryptography>=38.0.1,<39", "aiohttp>=3.8.1,<4"]
-gevent = ["gevent==25.4.2 ; python_version >= '3.8'"]
-=======
-dsl = [
-    "pyyaml>=6.0.1,<7",
-    "types-pyyaml>=6.0.12,<7",
-    "dacite>=1.8.1,<2",
-]
-encryption = [
-    "cryptography>=38.0.1,<39",
-    "aiohttp>=3.8.1,<4",
-]
 gevent = ["gevent>=25.4.2 ; python_version >= '3.8'"]
->>>>>>> 6de49168
 langchain = [
     "langchain>=0.1.7,<0.2 ; python_version >= '3.8.1' and python_version < '4.0'",
     "langchain-openai>=0.0.6,<0.0.7 ; python_version >= '3.8.1' and python_version < '4.0'",
@@ -125,17 +108,15 @@
 build-backend = "hatchling.build"
 
 [tool.poe.tasks]
-<<<<<<< HEAD
-format = [{ cmd = "uv run black ." }, { cmd = "uv run isort ." }]
+format = [
+    { cmd = "uv run ruff check --select I --fix" },
+    { cmd = "uv run ruff format" },
+]
 lint = [
-    { cmd = "uv run black --check ." },
-    { cmd = "uv run isort --check-only ." },
+    { cmd = "uv run ruff check --select I" },
+    { cmd = "uv run ruff format --check" },
     { ref = "lint-types" },
 ]
-=======
-format = [{cmd = "uv run ruff check --select I --fix"}, {cmd = "uv run ruff format"}]
-lint = [{cmd = "uv run ruff check --select I"}, {cmd = "uv run ruff format --check"}, {ref = "lint-types"}]
->>>>>>> 6de49168
 lint-types = "uv run --all-groups mypy --check-untyped-defs --namespace-packages ."
 test = "uv run --all-groups pytest"
 
