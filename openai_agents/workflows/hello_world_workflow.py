<<<<<<< HEAD
from agents import gen_trace_id
from temporalio import workflow

# Import agent Agent and Runner
with workflow.unsafe.imports_passed_through():
    from agents import Agent, Runner, trace

=======
from agents import Agent, Runner
from temporalio import workflow

>>>>>>> 41877f01

@workflow.defn
class HelloWorldAgent:
    @workflow.run
    async def run(self, prompt: str) -> str:
        trace_id = gen_trace_id()
        with trace("Hello World", trace_id=trace_id):
            agent = Agent(
                name="Assistant",
                instructions="You only respond in haikus.",
            )

            result = await Runner.run(agent, input=prompt)
            return result.final_output<|MERGE_RESOLUTION|>--- conflicted
+++ resolved
@@ -1,16 +1,6 @@
-<<<<<<< HEAD
-from agents import gen_trace_id
+from agents import Agent, Runner
+from agents import gen_trace_id, trace
 from temporalio import workflow
-
-# Import agent Agent and Runner
-with workflow.unsafe.imports_passed_through():
-    from agents import Agent, Runner, trace
-
-=======
-from agents import Agent, Runner
-from temporalio import workflow
-
->>>>>>> 41877f01
 
 @workflow.defn
 class HelloWorldAgent:
