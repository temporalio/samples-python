from __future__ import annotations

import asyncio
from datetime import timedelta

from temporalio.client import Client
<<<<<<< HEAD
from temporalio.contrib.openai_agents import (
=======
from temporalio.contrib.openai_agents.invoke_model_activity import ModelActivity
from temporalio.contrib.openai_agents.model_parameters import ModelActivityParameters
from temporalio.contrib.openai_agents.temporal_openai_agents import (
>>>>>>> ffb2b5ae
    set_open_ai_agent_temporal_overrides,
    ModelActivity,
)
from temporalio.contrib.pydantic import pydantic_data_converter
from temporalio.worker import Worker
from temporalio.contrib.pydantic import pydantic_data_converter

from openai_agents.workflows.agents_as_tools_workflow import AgentsAsToolsWorkflow
from openai_agents.workflows.customer_service_workflow import CustomerServiceWorkflow
from openai_agents.workflows.get_weather_activity import get_weather
from openai_agents.workflows.hello_world_workflow import HelloWorldAgent
from openai_agents.workflows.research_bot_workflow import ResearchWorkflow
from openai_agents.workflows.tools_workflow import ToolsWorkflow


async def main():
<<<<<<< HEAD
    with set_open_ai_agent_temporal_overrides():
=======
    with set_open_ai_agent_temporal_overrides(
        model_params=ModelActivityParameters(
            start_to_close_timeout=timedelta(seconds=60),
        ),
    ):
>>>>>>> ffb2b5ae
        # Create client connected to server at the given address
        client = await Client.connect(
            "localhost:7233",
            data_converter=pydantic_data_converter,
        )

        worker = Worker(
            client,
            task_queue="openai-agents-task-queue",
            workflows=[
                HelloWorldAgent,
                ToolsWorkflow,
                ResearchWorkflow,
                CustomerServiceWorkflow,
                AgentsAsToolsWorkflow,
            ],
            activities=[
                ModelActivity().invoke_model_activity,
                get_weather,
            ],
        )
        await worker.run()


if __name__ == "__main__":
    asyncio.run(main())<|MERGE_RESOLUTION|>--- conflicted
+++ resolved
@@ -4,17 +4,11 @@
 from datetime import timedelta
 
 from temporalio.client import Client
-<<<<<<< HEAD
 from temporalio.contrib.openai_agents import (
-=======
-from temporalio.contrib.openai_agents.invoke_model_activity import ModelActivity
-from temporalio.contrib.openai_agents.model_parameters import ModelActivityParameters
-from temporalio.contrib.openai_agents.temporal_openai_agents import (
->>>>>>> ffb2b5ae
     set_open_ai_agent_temporal_overrides,
     ModelActivity,
+    ModelActivityParameters,
 )
-from temporalio.contrib.pydantic import pydantic_data_converter
 from temporalio.worker import Worker
 from temporalio.contrib.pydantic import pydantic_data_converter
 
@@ -27,15 +21,11 @@
 
 
 async def main():
-<<<<<<< HEAD
-    with set_open_ai_agent_temporal_overrides():
-=======
     with set_open_ai_agent_temporal_overrides(
         model_params=ModelActivityParameters(
             start_to_close_timeout=timedelta(seconds=60),
         ),
     ):
->>>>>>> ffb2b5ae
         # Create client connected to server at the given address
         client = await Client.connect(
             "localhost:7233",
